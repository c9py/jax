# Copyright 2023 The JAX Authors.
#
# Licensed under the Apache License, Version 2.0 (the "License");
# you may not use this file except in compliance with the License.
# You may obtain a copy of the License at
#
#     https://www.apache.org/licenses/LICENSE-2.0
#
# Unless required by applicable law or agreed to in writing, software
# distributed under the License is distributed on an "AS IS" BASIS,
# WITHOUT WARRANTIES OR CONDITIONS OF ANY KIND, either express or implied.
# See the License for the specific language governing permissions and
# limitations under the License.

"""Pallas-specific JAX primitives."""

from __future__ import annotations

import enum
import functools
import string
from typing import Any, Callable

import jax
from jax import lax
from jax import tree_util
from jax._src import ad_util
from jax._src import api_util
from jax._src import core as jax_core
from jax._src import dtypes
from jax._src import effects
from jax._src import linear_util as lu
from jax._src import pretty_printer as pp
from jax._src import state
from jax._src import util
from jax._src.interpreters import ad
from jax._src.interpreters import batching
from jax._src.interpreters import partial_eval as pe
from jax._src.pallas import core as pallas_core
from jax._src.state import discharge as state_discharge
from jax._src.state import indexing
from jax._src.state import primitives as sp
from jax.interpreters import mlir
import jax.numpy as jnp

partial = functools.partial
Slice = indexing.Slice
NDIndexer = indexing.NDIndexer

map, unsafe_map = util.safe_map, map
zip, unsafe_zip = util.safe_zip, zip

program_id_p = jax_core.Primitive("program_id")

def program_id(axis: int) -> jax.Array:
  """Returns the kernel execution position along the given axis of the grid.

  For example, with a 2D `grid` in the kernel execution corresponding to the
  grid coordinates `(1, 2)`,
  `program_id(axis=0)` returns `1` and `program_id(axis=1)` returns `2`.

  Args:
    axis: the axis of the grid along which to count the program.
  """
  return program_id_p.bind(axis=axis)

@program_id_p.def_custom_bind
def program_id_bind(*, axis: int):
  grid_env = pallas_core.current_grid_env()
  if grid_env:
    return grid_env[axis].index
  frame = pallas_core.axis_frame()
  # Query the size of the axis to make sure it's a valid axis (and error
  # otherwise).
  _ = frame.size(axis)
  return jax_core.Primitive.bind(program_id_p, axis=axis)
<<<<<<< HEAD
# TODO(dougalm): figure out how put the grid_env contest on the relevant trace
# program_id_p.def_custom_bind(program_id_bind)
=======
>>>>>>> c8ea86c9

@program_id_p.def_abstract_eval
def _program_id_abstract_eval(**_):
  return jax_core.ShapedArray((), jnp.int32)

num_programs_p = jax_core.Primitive("num_programs")

def num_programs(axis: int) -> int | jax.Array:
  """Returns the size of the grid along the given axis."""
  return num_programs_p.bind(axis=axis)

# TODO(dougalm): figure out how put the grid_env contest on the relevant trace
# @num_programs_p.def_custom_bind
def _num_programs_bind(*, axis: int):
  # We might be using a local grid env
  grid_env = pallas_core.current_grid_env()
  if grid_env:
    return grid_env[axis].size
  # Otherwise, we look up the size of the grid in the axis env
  frame = pallas_core.axis_frame()
  size = frame.size(axis)
  if size is pallas_core.dynamic_grid_dim:
    return jax_core.Primitive.bind(num_programs_p, axis=axis)
  return size

@num_programs_p.def_abstract_eval
def _num_programs_abstract_eval(**_):
  return jax_core.ShapedArray((), jnp.int32)

class AtomicOpType(enum.Enum):
  XCHG = "xchg"
  ADD = "add"
  MAX = "max"
  MIN = "min"
  AND = "and"
  OR = "or"
  XOR = "xor"

atomic_rmw_p = jax_core.Primitive("atomic_rmw")


def _atomic_rmw_discharge_rule(
    in_avals, out_avals, *args_flat, args_tree, atomic_type: AtomicOpType
):
  del out_avals  # Unused.
  ref, indexers, val, mask = args_tree.unflatten(args_flat)
  if len(indexers) > 1:
    raise NotImplementedError("Only one indexer is supported.")
  idx = indexers[0]

  if mask is not None:
    raise NotImplementedError

  if atomic_type == AtomicOpType.ADD:
    monoid = lambda x, y: x + y
  elif atomic_type == AtomicOpType.MAX:
    monoid = jnp.maximum
  elif atomic_type == AtomicOpType.MIN:
    monoid = jnp.minimum
  else:
    raise NotImplementedError(atomic_type)

  if all((isinstance(s, Slice) or not s.shape) for s in idx.indices):
    indices = idx.indices
    scalar_dims = [not isinstance(s, Slice) and s.shape == () for s in indices]
    slice_starts = [s.start if isinstance(s, Slice) else s for s in indices]
    slice_sizes = tuple(s.size if isinstance(s, Slice) else 1 for s in indices)
    out_ones = lax.dynamic_slice(ref, slice_starts, slice_sizes=slice_sizes)
    val_indexer = tuple(None if scalar else slice(None) for scalar in scalar_dims)
    val = val[val_indexer]
    val = monoid(val, out_ones)
    x_new = lax.dynamic_update_slice(ref, val, start_indices=slice_starts)
    out_indexer = tuple(0 if scalar else slice(None) for scalar in scalar_dims)
    out = out_ones[out_indexer]
  elif all(not isinstance(s, Slice) for s in idx.indices):
    out = ref[idx.indices]
    x_new = ref.at[idx.indices].set(monoid(out, val))
  else:
    raise NotImplementedError
  return (x_new,) + (None,) * (len(in_avals) - 1), out


state_discharge.register_discharge_rule(atomic_rmw_p)(_atomic_rmw_discharge_rule)


@atomic_rmw_p.def_effectful_abstract_eval
def _atomic_abstract_eval(*avals_flat, args_tree, atomic_type: AtomicOpType):
  ref, _, _, _ = args_tree.unflatten(avals_flat)
  if ref.dtype == jnp.dtype("float16") and atomic_type != AtomicOpType.ADD:
    raise ValueError(f"`atomic_{atomic_type.value}` does not support f16.")
  if ref.dtype in {
      jnp.dtype("bool"),
      jnp.dtype("int8"),
      jnp.dtype("int16"),
      jnp.bfloat16,
  }:
    raise ValueError(
        f"`atomic_{atomic_type.value}` does not support {ref.dtype}."
    )
  return _swap_abstract_eval(*avals_flat, args_tree=args_tree)


def _atomic_rmw(x_ref_or_view, idx, val, *, mask: Any | None = None,
                atomic_type: AtomicOpType):
  x_ref, indexers = sp.get_ref_and_indexers(x_ref_or_view, idx, "atomic_rmw")
  args_flat, args_tree = tree_util.tree_flatten((x_ref, indexers, val, mask))
  return atomic_rmw_p.bind(
      *args_flat, args_tree=args_tree, atomic_type=atomic_type
  )

def atomic_xchg(x_ref_or_view, idx, val, *, mask: Any | None = None):
  """Atomically exchanges the given value with the value at the given index.

  Args:
    x_ref_or_view: The ref to operate on.
    idx: The indexer to use.
    mask: TO BE DOCUMENTED.

  Returns:
    The value at the given index prior to the aupdate.
  """
  return _atomic_rmw(
      x_ref_or_view, idx, val, mask=mask, atomic_type=AtomicOpType.XCHG
  )


def atomic_add(x_ref_or_view, idx, val, *, mask: Any | None = None):
  """Atomically computes ``x_ref_or_view[idx] += val``.

  Args:
    x_ref_or_view: The ref to operate on.
    idx: The indexer to use.
    mask: TO BE DOCUMENTED.

  Returns:
    The value at the given index prior to the atomic operation.
  """
  return _atomic_rmw(
      x_ref_or_view, idx, val, mask=mask, atomic_type=AtomicOpType.ADD
  )


def atomic_max(x_ref_or_view, idx, val, *, mask: Any | None = None):
  """Atomically computes ``x_ref_or_view[idx] = max(x_ref_or_view[idx], val)``.

  Args:
    x_ref_or_view: The ref to operate on.
    idx: The indexer to use.
    mask: TO BE DOCUMENTED.

  Returns:
    The value at the given index prior to the atomic operation.
  """
  return _atomic_rmw(
      x_ref_or_view, idx, val, mask=mask, atomic_type=AtomicOpType.MAX
  )


def atomic_min(x_ref_or_view, idx, val, *, mask: Any | None = None):
  """Atomically computes ``x_ref_or_view[idx] = min(x_ref_or_view[idx], val)``.

  Args:
    x_ref_or_view: The ref to operate on.
    idx: The indexer to use.
    mask: TO BE DOCUMENTED.

  Returns:
    The value at the given index prior to the atomic operation.
  """
  return _atomic_rmw(
      x_ref_or_view, idx, val, mask=mask, atomic_type=AtomicOpType.MIN
  )


def atomic_and(x_ref_or_view, idx, val, *, mask: Any | None = None):
  """Atomically computes ``x_ref_or_view[idx] &= val``.

  Args:
    x_ref_or_view: The ref to operate on.
    idx: The indexer to use.
    mask: TO BE DOCUMENTED.

  Returns:
    The value at the given index prior to the atomic operation.
  """
  return _atomic_rmw(
      x_ref_or_view, idx, val, mask=mask, atomic_type=AtomicOpType.AND
  )


def atomic_or(x_ref_or_view, idx, val, *, mask: Any | None = None):
  """Atomically computes ``x_ref_or_view[idx] |= val``.

  Args:
    x_ref_or_view: The ref to operate on.
    idx: The indexer to use.
    mask: TO BE DOCUMENTED.

  Returns:
    The value at the given index prior to the atomic operation.
  """
  return _atomic_rmw(
      x_ref_or_view, idx, val, mask=mask, atomic_type=AtomicOpType.OR
  )


def atomic_xor(x_ref_or_view, idx, val, *, mask: Any | None = None):
  """Atomically computes ``x_ref_or_view[idx] ^= val``.

  Args:
    x_ref_or_view: The ref to operate on.
    idx: The indexer to use.
    mask: TO BE DOCUMENTED.

  Returns:
    The value at the given index prior to the atomic operation.
  """
  return _atomic_rmw(
      x_ref_or_view, idx, val, mask=mask, atomic_type=AtomicOpType.XOR
  )

atomic_cas_p = jax_core.Primitive("atomic_cas")

@atomic_cas_p.def_effectful_abstract_eval
def _atomic_cas_abstract_eval(ref_aval, cmp_aval, val_aval):
  if cmp_aval.dtype != val_aval.dtype or cmp_aval.shape != val_aval.shape:
    raise ValueError("cmp and val must have identical dtypes and shapes")
  if ref_aval.shape:
    raise ValueError("ref must be scalar.")
  if cmp_aval.shape:
    raise ValueError("cmp must be scalar.")
  if val_aval.shape:
    raise ValueError("val must be scalar.")
  return jax_core.ShapedArray(val_aval.shape, val_aval.dtype), {state.WriteEffect(0)}


def atomic_cas(ref, cmp, val):
  """Performs an atomic compare-and-swap of the value in the ref with the
  given value.

  Args:
    ref: The ref to operate on.
    cmp: The expected value to compare against.
    val: The value to swap in.

  Returns:
    The value at the given index prior to the atomic operation.
  """
  return atomic_cas_p.bind(ref, cmp, val)

@state_discharge.register_discharge_rule(atomic_cas_p)
def _atomic_cas_discharge_rule(in_avals, out_avals, ref, cmp, val):
  del in_avals, out_avals
  new_val = jnp.where(ref == cmp, val, ref)
  return (new_val, None, None), ref

max_contiguous_p = jax_core.Primitive("max_contiguous")

max_contiguous_p.def_impl(lambda x, **_: x)
mlir.register_lowering(max_contiguous_p, lambda _, x, **__: [x])

def max_contiguous(x, values):
  if not isinstance(values, list):
    values = [values]
  return max_contiguous_p.bind(x, values=values)

@max_contiguous_p.def_abstract_eval
def _max_contiguous_abstract_eval(aval, **_):
  return aval

multiple_of_p = jax_core.Primitive("multiple_of")

multiple_of_p.def_impl(lambda x, **_: x)
mlir.register_lowering(multiple_of_p, lambda _, x, **__: [x])

def multiple_of(x: jax.Array, values: list[int] | int) -> jax.Array:
  if not isinstance(values, list):
    values = [values]
  return multiple_of_p.bind(x, values=values)

@multiple_of_p.def_abstract_eval
def _multiple_of_abstract_eval(aval, **_):
  return aval

load_p = jax_core.Primitive('masked_load')


@load_p.def_effectful_abstract_eval
def _load_abstract_eval(*avals_flat, args_tree, **_):
  ref, indexers, _, _ = args_tree.unflatten(avals_flat)
  return (
      jax_core.ShapedArray(indexers[-1].get_indexer_shape(), ref.dtype),
      {state.ReadEffect(0)},
  )


def _load_pp_rule(eqn, context, settings):
  # Pretty prints `a = load x i` as `x[i] <- a`
  y, = eqn.outvars
  x, indexers, mask, other  = tree_util.tree_unflatten(eqn.params["args_tree"],
                                                       eqn.invars)
  # TODO(sharadmv): pretty print mask and other
  lhs = jax_core.pp_vars([y], context, print_shapes=settings.print_shapes)
  result = [
      lhs,
      pp.text(' <- '),
      sp.pp_ref_indexers(context, x, indexers)
  ]
  if mask is not None:
    result += [
        pp.text(" "),
        pp.text("mask="),
        pp.text(jax_core.pp_var(mask, context)),
    ]
  if other is not None:
    result += [
        pp.text(" "),
        pp.text("other="),
        pp.text(jax_core.pp_var(other, context)),
    ]
  return pp.concat(result)
jax_core.pp_eqn_rules[load_p] = _load_pp_rule


def _load_jvp(primals, tangents, args_tree, **params):
  ref_primal, indexers, mask, other_primal = args_tree.unflatten(primals)
  ref_tangent, _, _, other_tangent = args_tree.unflatten(tangents)
  if other_tangent is not None:
    other_tangent = ad_util.instantiate(other_tangent)
  return (
      load_p.bind(
          *tree_util.tree_leaves((ref_primal, indexers, mask, other_primal)),
          args_tree=args_tree,
          **params,
      ),
      load_p.bind(
          *tree_util.tree_leaves((ref_tangent, indexers, mask, other_tangent)),
          args_tree=args_tree,
          **params,
      ),
  )


ad.primitive_jvps[load_p] = _load_jvp

def uninitialized_value(shape, dtype):
  if jnp.issubdtype(dtype, jnp.floating):
    return jnp.full(shape, jnp.nan, dtype)
  elif jnp.issubdtype(dtype, jnp.integer):
    return jnp.full(shape, jnp.iinfo(dtype).min, dtype)
  elif jnp.issubdtype(dtype, jnp.bool):
    return jnp.full(shape, False, dtype)
  raise NotImplementedError(dtype)

def _pad_values_to_avoid_dynamic_slice_oob_shift(value,
                                   slice_sizes, unpad=False):
  """
  DynamicSlice and DynamicUpdateSlice adjust the start index in cases where the
  requested slice overruns the bounds of the array. This pads the array with
  uninitialised values such that the requested slice will never overrun.

  For example, if arr is [1.,2.,3.,4.] and a slice of size 4, start index 2 is
  requested then the result will be [3.,4.,NaN,NaN] after padding, rather than
  [1.,2.,3.,4.] from the unpadded array

  unpad=True performs the inverse operation
  """

  padding_config = tuple((0, slice_size, 0) for slice_size in slice_sizes)
  if unpad:
    padding_config = tuple((-low, -high, -interior)
                           for (low, high, interior) in padding_config)
  padding_value = uninitialized_value(shape=(), dtype=value.dtype)
  value = lax.pad(value,
                  padding_config=padding_config,
                  padding_value=padding_value)
  return value

_unpad_values_to_avoid_dynamic_slice_oob_shift = partial(
  _pad_values_to_avoid_dynamic_slice_oob_shift, unpad=True)


@state_discharge.register_discharge_rule(load_p)
def _load_discharge_rule(in_avals, out_avals, *args_flat, args_tree, **_):
  del out_avals  # Unused.
  ref, indexers, mask, other = args_tree.unflatten(args_flat)
  # TODO(sharadmv): add support for multiple indexers
  if len(indexers) > 1:
    raise NotImplementedError("Only one indexer supported in discharge rule.")
  idx = indexers[0]
  if all((isinstance(s, Slice) or not s.shape) for s in idx.indices):
    # TODO(b/329733289): support strided load/store in interpret mode.
    for s in idx.indices:
      if isinstance(s, Slice) and s.stride > 1:
        raise NotImplementedError("Unimplemented stride support.")
    indices = idx.indices
    scalar_dims = [not isinstance(s, Slice) and not s.shape for s in indices]
    slice_starts = [s.start if isinstance(s, Slice) else s for s in indices]
    slice_sizes = tuple(s.size if isinstance(s, Slice) else 1 for s in indices)
    # fixes an inconstency with lax.dynamic_slice where if the slice goes out
    # of bounds, it will instead move the start_index backwards so the slice
    # will fit in memory.
    ref = _pad_values_to_avoid_dynamic_slice_oob_shift(ref, slice_sizes)
    idx_dtype = dtypes.canonicalize_dtype(jnp.int64)
    out_ones = lax.dynamic_slice(
      ref,
      [jnp.astype(s, idx_dtype) for s in slice_starts],
      slice_sizes=slice_sizes,
    )
    out_indexer = tuple(0 if scalar else slice(None) for scalar in scalar_dims)
    out = out_ones[out_indexer]
  elif all(not isinstance(s, Slice) for s in idx.indices):
    out = ref[idx.indices]
  else:
    raise NotImplementedError
  if mask is not None and other is not None:
    out = jnp.where(mask, out, other)
  return (None,) * len(in_avals), out


swap_p = jax_core.Primitive('masked_swap')


@swap_p.def_effectful_abstract_eval
def _swap_abstract_eval(*avals_flat, args_tree, **_):
  ref, indexers, val, _ = args_tree.unflatten(avals_flat)
  expected_output_shape = indexers[-1].get_indexer_shape()
  if expected_output_shape != val.shape:
    raise ValueError(
        f"Invalid shape for `swap`. Ref shape: {ref.shape}. "
        f"Value shape: {val.shape}. Indices: {indexers}. "
    )
  if ref.dtype != val.dtype:
    raise ValueError(
        f"Invalid dtype for `swap`. Ref dtype: {ref.dtype}. "
        f"Value dtype: {val.dtype}. "
    )
  return (
      jax_core.ShapedArray(expected_output_shape, ref.dtype),
      {state.WriteEffect(0)},
  )


def _swap_pp_rule(eqn, context, settings):
  # Pretty prints `a = swap x v i` as `a, x[i] <- x[i], v`
  # or:
  # Pretty prints `_ = swap x v i` as `x[i] <- v`
  y, = eqn.outvars
  x, indexers, val, mask = eqn.params["args_tree"].unflatten(eqn.invars)
  x_i = sp.pp_ref_indexers(context, x, indexers)
  if isinstance(y, jax_core.DropVar):
    return pp.concat([
        x_i,
        pp.text(" <- "), pp.text(jax_core.pp_var(val, context))])
  y = jax_core.pp_vars([y], context, print_shapes=settings.print_shapes)
  result = [
      y,
      pp.text(", "),
      x_i,
      pp.text(" <- "),
      x_i,
      pp.text(", "),
      pp.text(jax_core.pp_var(val, context)),
  ]
  if mask is not None:
    result += [
        pp.text(" "),
        pp.text("mask="),
        pp.text(jax_core.pp_var(mask, context)),
    ]
  return pp.concat(result)
jax_core.pp_eqn_rules[swap_p] = _swap_pp_rule


def _swap_jvp(primals, tangents, *, args_tree, **params):
  ref_primal, indexers, val_primal, mask = args_tree.unflatten(primals)
  ref_tangent, _, val_tangent, _ = args_tree.unflatten(tangents)
  val_tangent = ad_util.instantiate(val_tangent)
  return (
      swap_p.bind(
          *tree_util.tree_leaves((ref_primal, indexers, val_primal, mask)),
          args_tree=args_tree,
          **params,
      ),
      swap_p.bind(
          *tree_util.tree_leaves((ref_tangent, indexers, val_tangent, mask)),
          args_tree=args_tree,
          **params,
      ),
  )


ad.primitive_jvps[swap_p] = _swap_jvp


@state_discharge.register_discharge_rule(swap_p)
def _swap_discharge_rule(in_avals, out_avals, *args_flat, args_tree, **_):
  del out_avals  # Unused.
  ref, indexers, val, mask = args_tree.unflatten(args_flat)
  if len(indexers) > 1:
    raise NotImplementedError("Only one indexer supported in discharge rule.")
  idx = indexers[0]
  if all((isinstance(s, Slice) or not s.shape) for s in idx.indices):
    # TODO(b/329733289): support strided load/store in interpret mode.
    for s in idx.indices:
      if isinstance(s, Slice) and s.stride > 1:
        raise NotImplementedError("Unimplemented stride support.")
    indices = idx.indices
    scalar_dims = [
        i
        for i, s in enumerate(indices)
        if not isinstance(s, Slice) and not s.shape
    ]
    slice_starts = [s.start if isinstance(s, Slice) else s for s in indices]
    slice_sizes = tuple(s.size if isinstance(s, Slice) else 1 for s in indices)
    # Fixes an inconsistency with lax.dynamic_update_slice where if the slice
    # goes out of bounds, it will instead move the start_index backwards so the
    # slice will fit in memory.
    ref = _pad_values_to_avoid_dynamic_slice_oob_shift(ref, slice_sizes)
    out = lax.dynamic_slice(ref, slice_starts, slice_sizes=slice_sizes)
    out = jnp.squeeze(out, scalar_dims)
    if mask is not None:
      out_ = out
      out = jnp.where(mask, out, val)
      val = jnp.where(mask, val, out_)
    val = jnp.expand_dims(val, scalar_dims)
    x_new = lax.dynamic_update_slice(ref, val, start_indices=slice_starts)
    x_new = _unpad_values_to_avoid_dynamic_slice_oob_shift(x_new, slice_sizes)
  elif all(not isinstance(s, Slice) for s in idx.indices):
    out = ref[idx.indices]
    if mask is not None:
      out_ = out
      out = jnp.where(mask, out, val)
      val = jnp.where(mask, val, out_)
    x_new = ref.at[idx.indices].set(val)
  else:
    raise NotImplementedError
  return (x_new,) + (None,) * (len(in_avals) - 1), out


def load(x_ref_or_view, idx, *, mask=None, other=None, cache_modifier=None,
         eviction_policy=None, volatile=False) -> jax.Array:
  """Returns an array loaded from the given index.

  If neither ``mask`` nor ``other`` is specified, this function has the same
  semantics as ``x_ref_or_view[idx]`` in JAX.

  Args:
    x_ref_or_view: The ref to load from.
    idx: The indexer to use.
    mask: An optional boolean mask specifying which indices to load.
      If mask is ``False`` and ``other`` is not given, no assumptions can
      be made about the value in the resulting array.
    other: An optional value to use for indices where mask is ``False``.
    cache_modifier: TO BE DOCUMENTED.
    eviction_policy: TO BE DOCUMENTED.
    volatile: TO BE DOCUMENTED.
  """
  x_ref, indexers = sp.get_ref_and_indexers(x_ref_or_view, idx, "load")
  args_flat, args_tree = tree_util.tree_flatten((x_ref, indexers, mask, other))
  return load_p.bind(
      *args_flat,
      args_tree=args_tree,
      cache_modifier=cache_modifier,
      eviction_policy=eviction_policy,
      is_volatile=volatile,
  )

def swap(x_ref_or_view, idx, val, *, mask=None, eviction_policy=None,
         _function_name="swap") -> jax.Array:
  """Swaps the value at the given index and returns the old value.

  See :func:`~jax.experimental.pallas.load` for the meaning of the arguments.

  Returns:
    The value stored in the ref prior to the swap.
  """
  x_ref, indexers = sp.get_ref_and_indexers(x_ref_or_view, idx, _function_name)
  args_flat, args_tree = tree_util.tree_flatten((x_ref, indexers, val, mask))
  return swap_p.bind(
      *args_flat, args_tree=args_tree, eviction_policy=eviction_policy
  )

def store(x_ref_or_view, idx, val, *, mask=None, eviction_policy=None) -> None:
  """Stores a value at the given index.

  See :func:`~jax.experimental.pallas.load` for the meaning of the arguments.
  """
  _ = swap(x_ref_or_view, idx, val, mask=mask, eviction_policy=eviction_policy,
           _function_name="store")

def dot(a, b, trans_a: bool = False, trans_b: bool = False,
        allow_tf32: bool | None = None, precision=None):
  if (a.ndim != 2) or (b.ndim != 2):
    raise ValueError("`a` and `b` must be 2D arrays.")
  lhs_contract_dim = 0 if trans_a else 1
  rhs_contract_dim = 0 if not trans_b else 1
  if allow_tf32 is not None:
    if precision is not None:
      raise ValueError("Only one of allow_tf32 and precision can be specified")
    precision = lax.Precision.HIGH if allow_tf32 else lax.Precision.HIGHEST
  return jax.lax.dot_general(
      a,
      b,
      dimension_numbers=(((lhs_contract_dim,), (rhs_contract_dim,)), ((), ())),
      precision=precision,
      preferred_element_type=jnp.float32,
  )


class PrintEffect(effects.Effect):
  __str__ = lambda self: "Print"


debug_print_effect = PrintEffect()

# TODO(slebedev): Consider making the effect ordered.
effects.lowerable_effects.add_type(PrintEffect)
effects.control_flow_allowed_effects.add_type(PrintEffect)
effects.remat_allowed_effects.add_type(PrintEffect)
effects.custom_derivatives_allowed_effects.add_type(PrintEffect)


debug_print_p = jax_core.Primitive("debug_print")
debug_print_p.multiple_results = True


def debug_print(fmt: str, *args: jax.ArrayLike):
  """Prints scalar values from inside a Pallas kernel.

  Args:
    fmt: A format string to be included in the output. The restrictions on the
      format string depend on the backend:

      * On GPU, when using Triton, ``fmt`` must not contain any placeholders
        (``{...}``), since it is always printed before any of the values.
      * On GPU, when using the experimental Mosaic GPU backend, ``fmt`` must
        contain a placeholder for each value to be printed. Format specs and
        conversions are not supported.
      * In TPU, if ``fmt`` contains placeholders, all values must be 32-bit
        integers. If there are no placeholders, the values are printed after
        the format string.
    *args: The scalar values to print.
  """  # fmt: skip
  has_placeholders = False
  if fmt:
    _, field_name, *_ = next(iter(string.Formatter().parse(fmt)))
    has_placeholders = field_name is not None
  return debug_print_p.bind(*args, fmt=fmt, has_placeholders=has_placeholders)


def check_debug_print_format(
    fmt: str, *args: jax.ArrayLike
):
  n_placeholders = 0
  for _, field, spec, conversion in string.Formatter().parse(fmt):
    if field is not None:
      n_placeholders += 1
    if spec or conversion:
      raise ValueError(
          "The format string should not contain any format specs or conversions"
      )
    if field:
      raise ValueError(
          "The format string should not reference arguments by position or name"
      )

  if len(args) != n_placeholders:
    raise TypeError(
        f"The format string expects {n_placeholders} "
        f"argument{'' if n_placeholders == 1 else 's'}, but got {len(args)}"
    )


@debug_print_p.def_impl
def debug_print_impl(*args: Any, fmt: str, has_placeholders: bool):
  if has_placeholders:
    print(fmt.format(*args))
  else:
    print(fmt, *args)
  return ()


@debug_print_p.def_effectful_abstract_eval
def debug_print_abstract_eval(*avals: Any, fmt: str, has_placeholders: bool):
  del fmt, has_placeholders
  if any(aval.shape for aval in avals):
    raise ValueError("Only scalar values are supported")
  return [], {debug_print_effect}


def debug_print_batching_rule(args, dims, **params):
  """Unrolls the print primitive across the mapped axis."""
  axis_size = next(x.shape[i] for x, i in zip(args, dims) if i is not None)

  # TODO(sharadmv): implement in terms of rolled loop unstead of unrolled.
  def get_arg_at_dim(i, dim, arg):
    if dim is batching.not_mapped:
      # Broadcast unmapped argument
      return arg
    return lax.index_in_dim(arg, i, axis=dim, keepdims=False)

  outs = []
  for i in range(axis_size):
    args_idx = map(functools.partial(get_arg_at_dim, i), dims, args)
    outs.append(debug_print_p.bind(*args_idx, **params))
  outs = [jnp.stack(xs) for xs in zip(*outs)]
  return outs, (0,) * len(outs)


batching.primitive_batchers[debug_print_p] = functools.partial(
    debug_print_batching_rule, debug_print_p
)


@functools.partial(mlir.register_lowering, debug_print_p)
def debug_print_lowering_rule(ctx, *args, **params):
  result, _, _ = mlir.emit_python_callback(
      ctx,
      functools.partial(debug_print_p.impl, **params),
      None,
      list(args),
      ctx.avals_in,
      ctx.avals_out,
      has_side_effect=True,
  )
  return result


run_scoped_p = jax_core.Primitive("run_scoped")
run_scoped_p.multiple_results = True


def run_scoped(f: Callable[..., Any], *types, **kw_types) -> Any:
  """Call the function with allocated references.

  Args:
    f: The function that generatest the jaxpr.
    *types: The types of the function's positional arguments.
    **kw_types: The types of the function's keyword arguments.
  """

  flat_types, in_tree = tree_util.tree_flatten((types, kw_types))
  flat_fun, out_tree_thunk = api_util.flatten_fun(lu.wrap_init(f), in_tree)
  avals = [t.get_aval() for t in flat_types]
  # Turn the function into a jaxpr. The body of run_scoped may have
  # effects (IO) on constvars (i.e. variables inherited from the
  # parent scope). Jax can't reason about effects to references that
  # are not in the invars of an operation so we just put them all
  # there.
  jaxpr, _, consts, () = pe.trace_to_jaxpr_dynamic(flat_fun, avals)
  out = run_scoped_p.bind(*consts, jaxpr=jaxpr)
  return tree_util.tree_unflatten(out_tree_thunk(), out)


@run_scoped_p.def_effectful_abstract_eval
def _run_scoped_abstract_eval(*args, jaxpr):
  del args
  # jaxpr will have effects for its inputs (Refs that are allocated) and for
  # constvars (closed over Refs). The effects for the allocated Refs are local
  # to the jaxpr and shouldn't propagate out.
  nonlocal_effects = {
      eff
      for eff in jaxpr.effects
      if not (
          isinstance(eff, effects.JaxprInputEffect)
          and eff.input_index >= len(jaxpr.constvars)
      )
  }
  return [v.aval for v in jaxpr.outvars], nonlocal_effects<|MERGE_RESOLUTION|>--- conflicted
+++ resolved
@@ -74,11 +74,8 @@
   # otherwise).
   _ = frame.size(axis)
   return jax_core.Primitive.bind(program_id_p, axis=axis)
-<<<<<<< HEAD
 # TODO(dougalm): figure out how put the grid_env contest on the relevant trace
 # program_id_p.def_custom_bind(program_id_bind)
-=======
->>>>>>> c8ea86c9
 
 @program_id_p.def_abstract_eval
 def _program_id_abstract_eval(**_):
